--- conflicted
+++ resolved
@@ -192,13 +192,9 @@
     generator = torch.Generator().manual_seed(seed)
 
     # split the dataset
-<<<<<<< HEAD
-    train_portion, test_portion = random_bbox_assignment(naip, [split, 1 - split])
-=======
     train_portion, test_portion = random_bbox_assignment(
         naip, [split, 1 - split], generator
     )
->>>>>>> b66ea5a9
     train_dataset = train_portion & kc
     test_dataset = test_portion & kc
 
