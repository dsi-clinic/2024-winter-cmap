"""
To run: from repo directory (2024-winter-cmap)
> python train.py configs.<config> [--experiment_name <name>]
    [--split <split>] [--tune]  [--num_trials <num>]
"""

import argparse
import datetime
import importlib.util
import logging
import os
import random
import shutil
import sys
from pathlib import Path
from statistics import mean, stdev
from typing import Any, DefaultDict, Tuple

import kornia.augmentation as K
import torch
import wandb
from torch.nn.modules import Module
from torch.optim import AdamW
from torch.utils.data import DataLoader
from torch.utils.tensorboard import SummaryWriter
from torchgeo.datasets import NAIP, random_bbox_assignment, stack_samples
from torchmetrics.classification import MulticlassJaccardIndex

from data.dem import KaneDEM
from data.kc import KaneCounty
from data.sampler import BalancedGridGeoSampler, BalancedRandomBatchGeoSampler
from model import SegmentationModel
from utils.plot import find_labels_in_ground_truth, plot_from_tensors
from utils.transforms import apply_augs, create_augmentation_pipelines

MODEL_DEVICE = (
    "cuda"
    if torch.cuda.is_available()
    else "mps" if torch.backends.mps.is_available() else "cpu"
)


def arg_parsing(argument):
    """
    Parsing arguments passed in from command line
    """
    # if no experiment name provided, set to timestamp
    exp_name_arg = argument.experiment_name
    if exp_name_arg is None:
        exp_name_arg = f'{datetime.datetime.now().strftime("%Y%m%d-%H%M%S")}'

    split_arg = float(int(argument.split) / 100)
    # tuning with wandb
    wandb_tune_arg = argument.tune
    num_trials_arg = int(argument.num_trials)

    return exp_name_arg, split_arg, wandb_tune_arg, num_trials_arg


def writer_prep(exp_n, trial_num, wandb_t):
    """
    Preparing writers and logging for each training trial
    Args:
        trial_num: current trial number
    """
    # set output path and exit run if path already exists
    exp_trial_name = f"{exp_n}_trial{trial_num}"
    out_root = os.path.join(config.OUTPUT_ROOT, exp_trial_name)
    if wandb_t:
        os.makedirs(out_root, exist_ok=True)
    else:
        os.makedirs(out_root, exist_ok=False)

    # create directory for output images
    train_images_root = os.path.join(out_root, "train-images")
    test_images_root = os.path.join(out_root, "test-images")

    try:
        os.mkdir(train_images_root)
        os.mkdir(test_images_root)

    except FileExistsError:
        shutil.rmtree(train_images_root)
        shutil.rmtree(test_images_root)
        os.mkdir(train_images_root)
        os.mkdir(test_images_root)

    # open tensorboard writer
    writer = SummaryWriter(out_root)

    # copy training script and config to output directory
    shutil.copy(Path(__file__).resolve(), out_root)
    shutil.copy(Path(config.__file__).resolve(), out_root)

    # Set up logging
    logger = logging.getLogger()
    logger.setLevel(logging.INFO)
    log_filename = os.path.join(out_root, "training_log.txt")
    file_handler = logging.FileHandler(log_filename)
    stream_handler = logging.StreamHandler(sys.stdout)

    # log format
    formatter = logging.Formatter("%(asctime)s [%(levelname)s] %(message)s")
    file_handler.setFormatter(formatter)
    stream_handler.setFormatter(formatter)
    logger.addHandler(file_handler)
    logger.addHandler(stream_handler)

    return train_images_root, test_images_root, out_root, writer, logger


def initialize_dataset():
    """
    Initialize the dataset by loading NAIP and KaneCounty data.
    This function loads NAIP (National Agriculture Imagery Program)
    data and KaneCounty shapefile data. Optionally, if DEM
    (Digital Elevation Model) data is provided, it is also loaded
    and merged with NAIP data.

    Args:
        config: settings in the configuration file

    Returns:
        tuple: A tuple containing the loaded NAIP and KaneCounty
            datasets.
            The first element is the NAIP dataset, and the
            second element is the KaneCounty dataset.
    """
    naip_dataset = NAIP(config.KC_IMAGE_ROOT)

    shape_path = os.path.join(config.KC_SHAPE_ROOT, config.KC_SHAPE_FILENAME)
    dataset_config = (
        config.KC_LAYER,
        config.KC_LABELS,
        config.PATCH_SIZE,
        naip_dataset.crs,
        naip_dataset.res,
    )
    kc_dataset = KaneCounty(shape_path, dataset_config)

    if config.KC_DEM_ROOT is not None:
        dem = KaneDEM(config.KC_DEM_ROOT)
        naip_dataset = naip_dataset & dem
        print("naip and dem loaded")

    return naip_dataset, kc_dataset


def build_dataset():
    """
    Randomly split and load data to be the test and train sets
    Returns train dataloader and test dataloader
    """
    # record generator seed
    seed = random.randint(0, sys.maxsize)
    logging.info("Dataset random split seed: %d", seed)
    generator = torch.Generator().manual_seed(seed)

    # split the dataset
    train_portion, test_portion = random_bbox_assignment(
        naip, [split, 1 - split], generator
    )
    train_dataset = train_portion & kc
    test_dataset = test_portion & kc

    train_sampler = BalancedRandomBatchGeoSampler(
        config={
            "dataset": train_dataset,
            "size": config.PATCH_SIZE,
            "batch_size": config.BATCH_SIZE,
        }
    )
    test_sampler = BalancedGridGeoSampler(
        config={
            "dataset": test_dataset,
            "size": config.PATCH_SIZE,
            "stride": config.PATCH_SIZE,
        }
    )

    # create dataloaders (must use batch_sampler)
    train_dataloader = DataLoader(
        dataset=train_dataset,
        batch_sampler=train_sampler,
        collate_fn=stack_samples,
        num_workers=config.NUM_WORKERS,
    )
    test_dataloader = DataLoader(
        dataset=test_dataset,
        batch_size=config.BATCH_SIZE,
        sampler=test_sampler,
        collate_fn=stack_samples,
        num_workers=config.NUM_WORKERS,
    )
    return train_dataloader, test_dataloader


def regularization_loss(model, reg_type, weight):
    """
    Calculate the regularization loss for the model parameters.
    Args:
        model: The PyTorch model for which to calculate the regularization loss.
        reg_type: The type of regularization, either "l1" or "l2".
        weight: The weight or strength of the regularization term.

    Returns:
    - float: The calculated regularization loss.
    """
    reg_loss = 0.0
    if reg_type == "l1":
        for param in model.parameters():
            reg_loss += torch.sum(torch.abs(param))
    elif reg_type == "l2":
        for param in model.parameters():
            reg_loss += torch.sum(param**2)
    return weight * reg_loss


def compute_loss(model, mask, y, loss_fn, reg_config):
    """
    Compute the total loss optionally the regularization loss.

    Args:
        model: The PyTorch model for which to compute the loss.
        mask: The input mask tensor.
        y: The target tensor.
        loss_fn: The loss function to use for computing the base loss.
        reg_config: a tuple of
            reg_type: The type of regularization, either "l1" or "l2".
            reg_weight: The weight or strength of the regularization term.

    Returns:
    - torch.Tensor: The total loss as a PyTorch tensor.
    """
    base_loss = loss_fn(mask, y)
    reg_type, reg_weight = reg_config
    if reg_type is not None:
        reg_loss = regularization_loss(model, reg_type, reg_weight)
        base_loss += reg_loss
    return base_loss


def create_model():
    """
    Setting up training model, loss function and measuring metrics

    Returns:
        tuple: A tuple containing:
            - model: The PyTorch model instance.
            - loss_fn: The loss function to use for training.
            - train_jaccard: The metric to measure Jaccard index on the training set.
            - test_jaccard: The metric to measure Jaccard index on the test set.
            - jaccard_per_class: The metric to measure Jaccard index per class.
            - optimizer: The optimizer for training the model.
    """
    # create the model
    model = SegmentationModel(
        model=config.MODEL,
        backbone=config.BACKBONE,
        num_classes=config.NUM_CLASSES,
        weights=config.WEIGHTS,
    ).model.to(MODEL_DEVICE)
    logging.info(model)

    # set the loss function, metrics, and optimizer
    loss_fn_class = getattr(
        importlib.import_module("segmentation_models_pytorch.losses"),
        config.LOSS_FUNCTION,
    )
    # Initialize the loss function with the required parameters
    loss_fn = loss_fn_class(mode="multiclass")

    # IoU metric
    train_jaccard = MulticlassJaccardIndex(
        num_classes=config.NUM_CLASSES,
        ignore_index=config.IGNORE_INDEX,
        average="micro",
    ).to(MODEL_DEVICE)
    test_jaccard = MulticlassJaccardIndex(
        num_classes=config.NUM_CLASSES,
        ignore_index=config.IGNORE_INDEX,
        average="micro",
    ).to(MODEL_DEVICE)
    jaccard_per_class = MulticlassJaccardIndex(
        num_classes=config.NUM_CLASSES,
        ignore_index=config.IGNORE_INDEX,
        average=None,
    ).to(MODEL_DEVICE)
    optimizer = AdamW(
        model.parameters(), lr=config.LR, weight_decay=config.WEIGHT_DECAY
    )

    return (
        model,
        loss_fn,
        train_jaccard,
        test_jaccard,
        jaccard_per_class,
        optimizer,
    )


def copy_first_entry(a_list: list) -> list:
    """
    Copies the first entry in a list and appends it to the end.

    Args:
        a_list: The list to modify

    Returns:
        list: The modified list
    """
    first_entry = a_list[0]

    # Append the copy to the end
    a_list.append(first_entry)

    return a_list


def normalize_func(model):
    """
    Create normalization functions for input data to a given model.

    This function generates normalization functions based on the mean
    and standard deviation specified in the configuration. If the
    number of channels in the model input does not match the length of
    the mean and standard deviation lists, it replicates the first entry
    of each list to match the number of input channels.

    Args:
        model: The model for which the normalization functions are created.

    Returns:
        tuple: A tuple containing two normalization functions.
               The first function normalizes input data using the specified
               mean and standard deviation.
               The second function scales input data to a range between 0 and 255.
    """
    data_mean = config.DATASET_MEAN
    data_std = config.DATASET_STD
    # add copies of first entry to DATASET_MEAN and DATASET_STD
    # to match data in_channels
    if len(data_mean) != model.in_channels:
        for _ in range(model.in_channels - len(data_mean)):
            data_mean = copy_first_entry(data_mean)
            data_std = copy_first_entry(data_std)

    scale_mean = torch.tensor(0.0)
    scale_std = torch.tensor(255.0)
    normalize = K.Normalize(mean=data_mean, std=data_std)
    scale = K.Normalize(mean=scale_mean, std=scale_std)
    return normalize, scale


def add_extra_channel(
    image_tensor: torch.Tensor, source_channel: int = 0
) -> torch.Tensor:
    """
    Adds an additional channel to an image by copying an existing channel.

    Args:
        image_tensor : A tensor containing image data. Expected shape is
            (batch, channels, h, w)
        source_channel : The index of the channel to be copied

    Returns:
        torch.Tensor: A modified tensor with added channels
    """
    # Select the source channel to duplicate
    original_channel = image_tensor[
        :, source_channel : source_channel + 1, :, :
    ]

    # Generate copy of selected channel
    extra_channel = original_channel.clone()

    # Concatenate the extra channel to the original image along the second
    # dimension (channel dimension)
    augmented_tensor = torch.cat((image_tensor, extra_channel), dim=1)

    return augmented_tensor


def normalize_and_scale(sample_image, model):
    """
    Normalize and scale the sample image.
    """
    normalize, scale = normalize_func(model)
    scaled_image = scale(sample_image)
    return scaled_image, normalize


def add_extra_channels(image, model):
    """
    Add extra channels to the image if necessary.
    """
    while image.size(1) < model.in_channels:
        image = add_extra_channel(image)
    return image


def apply_augmentations(
    x_og, y_og, spatial_augs, color_augs, spatial_aug_mode, color_aug_mode
):
    """
    Apply augmentations to the image and mask.
    """
    x_aug, y_aug = apply_augs(
        spatial_augs, color_augs, x_og, y_og, spatial_aug_mode, color_aug_mode
    )
    y_aug = y_aug.type(torch.int64)  # Convert mask to int64 for loss function
    y_squeezed = y_aug.squeeze()  # Remove channel dim from mask
    return x_aug, y_squeezed


def save_training_images(
    epoch, batch, train_images_root, x, samp_mask, x_aug, y_aug, sample
):
    """
    Save training sample images.
    """
    save_dir = os.path.join(
        train_images_root,
        f"-{config.COLOR_CONTRAST}-{config.COLOR_BRIGHTNESS}-epoch-{epoch}",
    )
    os.makedirs(save_dir, exist_ok=True)

    for i in range(config.BATCH_SIZE):
        plot_tensors = {
            "RGB Image": x[i].cpu(),
            "Mask": samp_mask[i],
            "Augmented_RGBImage": x_aug[i].cpu(),
            "Augmented_Mask": y_aug[i].cpu(),
        }
        sample_fname = os.path.join(save_dir, f"train_sample-{epoch}.{i}.png")
        plot_from_tensors(
            plot_tensors,
            sample_fname,
            "grid",
            kc.colors,
            kc.labels_inverse,
            sample["bbox"][i],
        )


def train_setup(
    sample: DefaultDict[str, Any],
    train_config,
    aug_config,
    model,
) -> Tuple[torch.Tensor]:
    """
    Sets up for the training step by sending images and masks to device,
    applying augmentations, and saving training sample images.

    Args:
        sample: A dataloader sample containing image, mask, and bbox data.
        train_config: a tuple of
            - epoch: The current epoch.
            - batch: The current batch.
            - train_images_root: The root path for saving training sample images.
        aug_config: a tuple of
            - spatial_aug_mode: The mode for spatial augmentations.
            - color_aug_mode: The mode for color augmentations.
            - spatial_augs: The sequence of spatial augmentations.
            - color_augs: The sequence of color augmentations.
        model: The PyTorch model instance.

    Returns:
        A tuple of augmented image and mask tensors to be used in the train step
    """
    epoch, batch, train_images_root = train_config
    spatial_aug_mode, color_aug_mode, spatial_augs, color_augs = aug_config

    samp_image = sample["image"]
    samp_mask = sample["mask"]

    # Add extra channels to image if necessary
    samp_image = add_extra_channels(samp_image, model)

    # Send image and mask to device; convert mask to float tensor for augmentation
    x = samp_image.to(MODEL_DEVICE)
    y = samp_mask.type(torch.float32).to(MODEL_DEVICE)

<<<<<<< HEAD
    X_aug, y_aug = apply_augs(spatial_augs, color_augs, X, y)

    # denormalize mask to reset to index tensor (req'd for loss func)
    y = y_aug.type(torch.int64)
=======
    # Normalize and scale image
    x_scaled, normalize = normalize_and_scale(x, model)
>>>>>>> 028999bb

    # Apply augmentations
    x_aug, y_squeezed = apply_augmentations(
        x_scaled, y, spatial_augs, color_augs, spatial_aug_mode, color_aug_mode
    )

    # Save training sample images if first batch
    if batch == 0:
        save_training_images(
            epoch,
            batch,
            train_images_root,
            x,
            samp_mask,
            x_aug,
            y_squeezed,
            sample,
        )

    return normalize(x_aug), y_squeezed


def train_epoch(
    dataloader,
    model,
    train_config,
    aug_config,
    writer,
) -> None:
    """
    Executes a training step for the model

    Args:
        dataloader: The data loader containing the training data.
        model: The PyTorch model to be trained.
        train_config: a tuple of
            - loss_fn: The loss function to be used for training.
            - jaccard: The metric to measure Jaccard index during training.
            - optimizer: The optimizer to be used for updating model parameters.
            - epoch: The current epoch number.
            - train_images_root: The root directory for saving training sample images.
        aug_config: a tuple of
            - spatial_augs: The sequence of spatial augmentations.
            - color_augs: The sequence of color augmentations.
            - spatial_aug_mode: The mode for spatial augmentations.
            - color_aug_mode: The mode for color augmentations.
        writer: The TensorBoard writer for logging training metrics.
    """

    loss_fn, jaccard, optimizer, epoch, train_images_root = train_config
    spatial_augs, color_augs, spatial_aug_mode, color_aug_mode = aug_config

    num_batches = len(dataloader)
    model.train()
    jaccard.reset()
    train_loss = 0
    for batch, sample in enumerate(dataloader):
        train_config = (epoch, batch, train_images_root)
        aug_config = (
            spatial_aug_mode,
            color_aug_mode,
            spatial_augs,
            color_augs,
        )
        x, y = train_setup(
            sample,
            train_config,
            aug_config,
            model,
        )

        # compute prediction error
        outputs = model(x)
        loss = compute_loss(
            model,
            outputs,
            y,
            loss_fn,
            (config.REGULARIZATION_TYPE, config.REGULARIZATION_WEIGHT),
        )

        # update jaccard index
        preds = outputs.argmax(dim=1)
        jaccard.update(preds, y)

        # backpropagation
        loss.backward()

        # Gradient clipping
        if config.GRADIENT_CLIPPING:
            torch.nn.utils.clip_grad_norm_(
                model.parameters(), config.CLIP_VALUE
            )

        optimizer.step()
        optimizer.zero_grad()

        train_loss += loss.item()
        if batch % 100 == 0:
            loss, current = loss.item(), (batch + 1)
            logging.info("loss: %7.7f  [%5d/%5d]", loss, current, num_batches)
    train_loss /= num_batches
    final_jaccard = jaccard.compute()

    writer.add_scalar("loss/train", train_loss, epoch)
    writer.add_scalar("IoU/train", final_jaccard, epoch)
    logging.info("Train Jaccard index: %.4f", final_jaccard)
    return final_jaccard


def test(
    dataloader: DataLoader,
    model: Module,
    test_config,
    writer,
) -> float:
    """
    Executes a testing step for the model and saves sample output images.

    Args:
        dataloader: Dataloader for the testing data.
        model: A PyTorch model.
        test_config: A tuple containing:
            - loss_fn: A PyTorch loss function.
            - jaccard: The metric to be used for evaluation, specifically the
                    Jaccard Index.
            - epoch: The current epoch.
            - plateau_count: The number of epochs the loss has been plateauing.
            - test_image_root: The root directory for saving test images.
            - writer: The TensorBoard writer for logging test metrics.
            - num_classes: The number of labels to predict.
            - jaccard_per_class: The metric to calculate Jaccard index per class.
        writer: The TensorBoard writer for logging test metrics.

    Returns:
        float: The test loss for the epoch.
    """
    (
        loss_fn,
        jaccard,
        epoch,
        plateau_count,
        test_image_root,
        writer,
        num_classes,
        jaccard_per_class,
    ) = test_config
    num_batches = len(dataloader)
    model.eval()
    jaccard.reset()
    jaccard_per_class.reset()
    test_loss = 0
    with torch.no_grad():
        for batch, sample in enumerate(dataloader):
            samp_image = sample["image"]
            samp_mask = sample["mask"]
            # add an extra channel to the images and masks
            if samp_image.size(1) != model.in_channels:
                for _ in range(model.in_channels - samp_image.size(1)):
                    samp_image = add_extra_channel(samp_image)
            x = samp_image.to(MODEL_DEVICE)
            normalize, scale = normalize_func(model)
            x_scaled = scale(x)
            x = normalize(x_scaled)
            y = samp_mask.to(MODEL_DEVICE)
            if y.size(0) == 1:
                y_squeezed = y
            else:
                y_squeezed = y.squeeze()

            # compute prediction error
            outputs = model(x)
            loss = loss_fn(outputs, y_squeezed)

            # update metric
            preds = outputs.argmax(dim=1)
            jaccard.update(preds, y_squeezed)

            # update Jaccard per class metric
            jaccard_per_class.forward(preds, y_squeezed)

            # add test loss to rolling total
            test_loss += loss.item()

            # plot first batch
            if batch == 0 or (
                plateau_count == config.PATIENCE - 1 and batch < 10
            ):
                epoch_dir = os.path.join(test_image_root, f"epoch-{epoch}")
                if not os.path.exists(epoch_dir):
                    os.mkdir(epoch_dir)
                for i in range(config.BATCH_SIZE):
                    plot_tensors = {
                        "RGB Image": x_scaled[i].cpu(),
                        "ground_truth": samp_mask[i],
                        "prediction": preds[i].cpu(),
                    }
                    ground_truth = samp_mask[i]
                    label_ids = find_labels_in_ground_truth(ground_truth)

                    for label_id in label_ids:
                        label_name = kc.labels_inverse.get(label_id, "UNKNOWN")
                        save_dir = os.path.join(epoch_dir, label_name)
                        if not os.path.exists(save_dir):
                            os.makedirs(save_dir)
                        sample_fname = os.path.join(
                            save_dir, f"test_sample-{epoch}.{batch}.{i}.png"
                        )
                        plot_from_tensors(
                            plot_tensors,
                            sample_fname,
                            kc.colors,
                            kc.labels_inverse,
                            sample["bbox"][i],
                        )
    test_loss /= num_batches
    final_jaccard = jaccard.compute()
    final_jaccard_per_class = jaccard_per_class.compute()
    writer.add_scalar("loss/test", test_loss, epoch)
    writer.add_scalar("IoU/test", final_jaccard, epoch)
    logging.info(
        f"\nTest error: \n Jaccard index: {final_jaccard:>4f}, \
                 Test avg loss: {test_loss:>4f} \n"
    )

    # Access the labels and their names
    _labels = {}
    for label_name, label_id in kc.labels.items():
        _labels[label_id] = label_name
        if len(_labels) == num_classes:
            break

    for i, label_name in _labels.items():
        logging.info(
            "IoU for %s: %f \n", label_name, final_jaccard_per_class[i]
        )

    # Now returns test_loss such that it can be compared against previous losses
    return test_loss, final_jaccard


def train(
    model: Module,
    train_test_config,
    aug_config,
    path_config: Tuple[str, str, str],
    writer: SummaryWriter,
    wandb_t,
) -> Tuple[float, float]:
    """
    Train a deep learning model using the specified configuration and parameters.

    Args:
        model: The deep learning model to be trained.
        train_test_config: A tuple containing:
                - train_dataloader: DataLoader for training dataset.
                - train_jaccard: Function to calculate Jaccard index for training.
                - test_jaccard: Function to calculate Jaccard index for test.
                - test_dataloader: DataLoader for test dataset.
                - loss_fn: Loss function used for training and testing.
                - optimizer: Optimization algorithm used for training.
                - jaccard_per_class: Function to calculate Jaccard index per class.
        aug_config: A tuple containing:
                - spatial_augs: Spatial augmentations applied during training.
                - color_augs: Color augmentations applied during training.
        path_config: A tuple containing:
                - out_root: Root directory for saving the trained model.
                - train_images_root: Root directory for training images.
                - test_image_root: Root directory for test images.
        writer: The writer object for logging training progress.

    Returns:
        Tuple[float, float]: A tuple containing the Jaccard index for the last
             epoch of training and for the test dataset.
    """
    (
        train_dataloader,
        train_jaccard,
        test_jaccard,
        test_dataloader,
        loss_fn,
        optimizer,
        jaccard_per_class,
    ) = train_test_config
    (
        out_root,
        train_images_root,
        test_image_root,
    ) = path_config
    (
        spatial_augs,
        color_augs,
    ) = aug_config

    # How much the loss needs to drop to reset a plateau
    threshold = config.THRESHOLD

    # How many epochs loss needs to plateau before terminating
    patience = config.PATIENCE

    # Beginning loss
    best_loss = None

    # How long it's been plateauing
    plateau_count = 0

    # How many classes we're predicting
    num_classes = config.NUM_CLASSES

    # reducing number of epoch in hyperparameter tuning
    if wandb_t:
        epoch_config = 10
    else:
        epoch_config = config.EPOCHS

    for t in range(epoch_config):
        if t == 0:
            test_config = (
                loss_fn,
                test_jaccard,
                t,
                plateau_count,
                test_image_root,
                writer,
                num_classes,
                jaccard_per_class,
            )
            test_loss, t_jaccard = test(
                test_dataloader,
                model,
                test_config,
                writer,
            )
            print(f"untrained loss {test_loss:.3f}, jaccard {t_jaccard:.3f}")

        logging.info("Epoch %d\n-------------------------------", t + 1)
        train_config = (
            loss_fn,
            train_jaccard,
            optimizer,
            t + 1,
            train_images_root,
        )
        aug_config = (
            spatial_augs,
            color_augs,
            config.SPATIAL_AUG_MODE,
            config.COLOR_AUG_MODE,
        )
        epoch_jaccard = train_epoch(
            train_dataloader,
            model,
            train_config,
            aug_config,
            writer,
        )

        test_config = (
            loss_fn,
            test_jaccard,
            t + 1,
            plateau_count,
            test_image_root,
            writer,
            num_classes,
            jaccard_per_class,
        )
        test_loss, t_jaccard = test(
            test_dataloader,
            model,
            test_config,
            writer,
        )
        # Checks for plateau
        if best_loss is None:
            best_loss = test_loss
        elif test_loss < best_loss - threshold:
            best_loss = test_loss
            plateau_count = 0
        else:
            plateau_count += 1
            if plateau_count >= patience:
                logging.info(
                    "Loss Plateau: %d epochs, reached patience of %d",
                    t,
                    patience,
                )
                break

    print("Done!")

    torch.save(model.state_dict(), os.path.join(out_root, "model.pth"))
    logging.info("Saved PyTorch Model State to %s", out_root)

    return epoch_jaccard, t_jaccard


def run_trials():
    """
    Running training for multiple trials
    """

    if wandb_tune:
        run = wandb.init(project="cmap_train")
        vars(args).update(run.config)
        print("wandb taken over config")

    train_ious = []
    test_ious = []

    for num in range(num_trials):
        (
            train_images_root,
            test_image_root,
            out_root,
            writer,
            logger,
        ) = writer_prep(exp_name, num, wandb_tune)
        # randomly splitting the data at every trial
        train_dataloader, test_dataloader = build_dataset()
        (
            model,
            loss_fn,
            train_jaccard,
            test_jaccard,
            jaccard_per_class,
            optimizer,
        ) = create_model()
        spatial_augs, color_augs = create_augmentation_pipelines(
            config,
            config.SPATIAL_AUG_INDICES,
            config.IMAGE_AUG_INDICES,
        )
        logging.info("Trial %d\n====================================", num + 1)
        train_test_config = (
            train_dataloader,
            train_jaccard,
            test_jaccard,
            test_dataloader,
            loss_fn,
            optimizer,
            jaccard_per_class,
        )
        aug_config = (
            spatial_augs,
            color_augs,
        )
        path_config = (
            out_root,
            train_images_root,
            test_image_root,
        )
        train_iou, test_iou = train(
            model,
            train_test_config,
            aug_config,
            path_config,
            writer,
            wandb_tune,
        )

        train_ious.append(float(train_iou))
        test_ious.append(float(test_iou))
        writer.close()
        logger.handlers.clear()

    test_average = mean(test_ious)
    train_average = mean(train_ious)
    test_std = 0
    train_std = 0
    if num_trials > 1:
        test_std = stdev(test_ious)
        train_std = stdev(train_ious)

    print(
        f"""
        Training result: {train_ious},
        average: {train_average:.3f}, standard deviation: {train_std:.3f}"""
    )
    print(
        f"""
        Test result: {test_ious},
        average: {test_average:.3f}, standard deviation:{test_std:.3f}"""
    )

    if wandb_tune:
        run.log({"average_test_jaccard_index": test_average})
        wandb.finish()


if __name__ == "__main__":
    # import config and experiment name from runtime args
    parser = argparse.ArgumentParser(
        description="Train a segmentation model to predict stormwater storage "
        + "and green infrastructure."
    )
    parser.add_argument(
        "config", type=str, help="Path to the configuration file"
    )
    parser.add_argument(
        "--experiment_name",
        type=str,
        help="Name of experiment",
        default=datetime.datetime.now().strftime("%Y%m%d-%H%M%S"),
    )
    parser.add_argument(
        "--split",
        type=str,
        help="Ratio of split; enter the size of the train split as an int out of 100",
        default="80",
    )
    parser.add_argument(
        "--tune",
        action="store_true",
        help="Whether to apply hyperparameter tuning with wandb; enter True or False",
        default=False,
    )
    parser.add_argument(
        "--num_trials",
        type=str,
        help="Please enter the number of trial for each train",
        default="1",
    )

    args = parser.parse_args()
    config = importlib.import_module(args.config)
    exp_name, split, wandb_tune, num_trials = arg_parsing(args)

    logging.info("Using %s device", MODEL_DEVICE)

    naip, kc = initialize_dataset()

    run_trials()<|MERGE_RESOLUTION|>--- conflicted
+++ resolved
@@ -483,15 +483,8 @@
     x = samp_image.to(MODEL_DEVICE)
     y = samp_mask.type(torch.float32).to(MODEL_DEVICE)
 
-<<<<<<< HEAD
-    X_aug, y_aug = apply_augs(spatial_augs, color_augs, X, y)
-
-    # denormalize mask to reset to index tensor (req'd for loss func)
-    y = y_aug.type(torch.int64)
-=======
     # Normalize and scale image
     x_scaled, normalize = normalize_and_scale(x, model)
->>>>>>> 028999bb
 
     # Apply augmentations
     x_aug, y_squeezed = apply_augmentations(
