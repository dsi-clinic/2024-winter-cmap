"""
To run: from repo directory (2024-winter-cmap)
> python -m train configs.<config> [--experiment_name <name>] [--aug_type <aug>]
"""

import argparse
import datetime
import importlib.util
import logging
import os
import shutil
import sys
from pathlib import Path
from typing import Any, DefaultDict, Tuple

# import albumentations as A
import kornia.augmentation as K

# import numpy as np
# from albumentations.pytorch import ToTensorV2
import torch
from kornia.augmentation.container import AugmentationSequential
from segmentation_models_pytorch.losses import JaccardLoss
from torch.nn.modules import Module
from torch.optim import AdamW, Optimizer
from torch.utils.data import DataLoader
from torch.utils.tensorboard import SummaryWriter
from torchgeo.datasets import NAIP, BoundingBox, stack_samples
from torchgeo.samplers import GridGeoSampler, RandomBatchGeoSampler
from torchmetrics import Metric
from torchmetrics.classification import MulticlassJaccardIndex

from data.kc import KaneCounty

# project imports
from utils.model import SegmentationModel
from utils.plot import plot_from_tensors

# import config and experiment name from runtime args
parser = argparse.ArgumentParser(
    description="Train a segmentation model to predict stormwater storage "
    + "and green infrastructure."
)
parser.add_argument("config", type=str, help="Path to the configuration file")
parser.add_argument(
    "--experiment_name",
    type=str,
    help="Name of experiment",
    default=datetime.datetime.now().strftime("%Y%m%d-%H%M%S"),
)

# Current potential aug_type args: "all", "default", "plasma", "gauss"
parser.add_argument(
    "--aug_type",
    type=str,
    help="Type of augmentation",
    default="default",
)
args = parser.parse_args()
spec = importlib.util.spec_from_file_location(args.config)
config = importlib.import_module(args.config)

# if no experiment name provided, set to timestamp
exp_name = args.experiment_name
if exp_name is None:
    exp_name = datetime.datetime.now().strftime("%Y%m%d-%H%M%S")
aug_type = args.aug_type
if aug_type is None:
    aug_type = "default"

# set output path and exit run if path already exists
out_root = os.path.join(config.OUTPUT_ROOT, exp_name)
os.makedirs(out_root, exist_ok=False)

# create directory for output images
train_images_root = os.path.join(out_root, "train-images")
test_image_root = os.path.join(out_root, "test-images")
os.mkdir(train_images_root)
os.mkdir(test_image_root)

# open tensorboard writer
writer = SummaryWriter(out_root)

# copy training script and config to output directory
shutil.copy(Path(__file__).resolve(), out_root)
shutil.copy(Path(config.__file__).resolve(), out_root)

# Set up logging
log_filename = os.path.join(out_root, "training_log.txt")
logging.basicConfig(
    level=logging.INFO,
    format="%(asctime)s [%(levelname)s] %(message)s",
    handlers=[
        logging.FileHandler(log_filename),
        logging.StreamHandler(sys.stdout),
    ],
)

# build dataset
naip = NAIP(config.KC_IMAGE_ROOT)
kc = KaneCounty(config.KC_MASK_ROOT)
dataset = naip & kc

# train/test split
roi = dataset.bounds
midx = roi.minx + (roi.maxx - roi.minx) / 2
midy = roi.miny + (roi.maxy - roi.miny) / 2

# New train/test 80-20 split
eightyx = roi.minx + (roi.maxx - roi.minx) * 8 / 10
eightyy = roi.miny + (roi.maxy - roi.miny) * 8 / 10

# random batch sampler for training, grid sampler for testing
# Training sampler only splits on x, using eightyx on both train and test properly below
train_roi = BoundingBox(
    roi.minx, eightyx, roi.miny, roi.maxy, roi.mint, roi.maxt
)
train_sampler = RandomBatchGeoSampler(
    dataset=dataset,
    size=config.PATCH_SIZE,
    batch_size=config.BATCH_SIZE,
    roi=train_roi,
)
test_roi = BoundingBox(
    eightyx, roi.maxx, roi.miny, roi.maxy, roi.mint, roi.maxt
)
test_sampler = GridGeoSampler(
    dataset, size=config.PATCH_SIZE, stride=config.PATCH_SIZE, roi=test_roi
)

# create dataloaders (must use batch_sampler)
train_dataloader = DataLoader(
    dataset,
    batch_sampler=train_sampler,
    collate_fn=stack_samples,
    num_workers=config.NUM_WORKERS,
)
test_dataloader = DataLoader(
    dataset,
    batch_size=config.BATCH_SIZE,
    sampler=test_sampler,
    collate_fn=stack_samples,
    num_workers=config.NUM_WORKERS,
)

# get device for training
device = (
    "cuda"
    if torch.cuda.is_available()
    else "mps"
    if torch.backends.mps.is_available()
    else "cpu"
)
logging.info(f"Using {device} device")

# create the model
model = SegmentationModel(
    model=config.MODEL,
    backbone=config.BACKBONE,
    num_classes=config.NUM_CLASSES,
    weights=config.WEIGHTS,
).model.to(device)
logging.info(model)

# set the loss function, metrics, and optimizer
loss_fn = JaccardLoss(mode="multiclass", classes=config.NUM_CLASSES)
train_jaccard = MulticlassJaccardIndex(
    num_classes=config.NUM_CLASSES,
    ignore_index=config.IGNORE_INDEX,
    average="micro",
).to(device)
test_jaccard = MulticlassJaccardIndex(
    num_classes=config.NUM_CLASSES,
    ignore_index=config.IGNORE_INDEX,
    average="micro",
).to(device)
optimizer = AdamW(model.parameters(), lr=config.LR)

# Various augmentation definitions
default_aug = AugmentationSequential(
    K.RandomHorizontalFlip(p=0.5),
    K.RandomVerticalFlip(p=0.5),
    K.RandomRotation(degrees=360, align_corners=True),
    data_keys=["image", "mask"],
    keepdim=True,
)
plasma_aug = AugmentationSequential(
    K.RandomHorizontalFlip(p=0.5),
    K.RandomVerticalFlip(p=0.5),
    K.RandomPlasmaShadow(
        roughness=(0.1, 0.7),
        shade_intensity=(-1.0, 0.0),
        shade_quantity=(0.0, 1.0),
        keepdim=True,
    ),
    K.RandomRotation(degrees=360, align_corners=True),
    data_keys=["image", "mask"],
    keepdim=True,
)
gauss_aug = AugmentationSequential(
    K.RandomHorizontalFlip(p=0.5),
    K.RandomVerticalFlip(p=0.5),
    K.RandomGaussianBlur(kernel_size=(3, 3), sigma=(0.1, 2.0), p=0.25),
    K.RandomRotation(degrees=360, align_corners=True),
    data_keys=["image", "mask"],
    keepdim=True,
)
all_aug = AugmentationSequential(
    K.RandomHorizontalFlip(p=0.5),
    K.RandomVerticalFlip(p=0.5),
    K.RandomPlasmaShadow(
        roughness=(0.1, 0.7),
        shade_intensity=(-1.0, 0.0),
        shade_quantity=(0.0, 1.0),
        keepdim=True,
    ),
    K.RandomGaussianBlur(kernel_size=(3, 3), sigma=(0.1, 2.0), p=0.25),
    K.RandomRotation(degrees=360, align_corners=True),
    data_keys=["image", "mask"],
    keepdim=True,
)

# Mean and Std should likely be 3 or 4 element long tensors, not single numbers
# Need to decide whether these are preset, or based on our own data.
mean = torch.tensor(0.0)
std = torch.tensor(255.0)
normalize = K.Normalize(mean=mean, std=std)
denormalize = K.Denormalize(mean=mean, std=std)

# Choose the proper augmentation format
if aug_type == "plasma":
    aug = plasma_aug
elif aug_type == "gauss":
    aug = gauss_aug
elif aug_type == "all":
    aug = all_aug
else:
    aug = default_aug


def train_setup(
    sample: DefaultDict[str, Any], epoch: int, batch: int
) -> Tuple[torch.Tensor]:
    # send img and mask to device; convert y to float tensor for augmentation
    X = sample["image"].to(device)
    y = sample["mask"].type(torch.float32).to(device)

    # normalize both img and mask to range of [0, 1] (req'd for augmentations)
    X, y = normalize(X), normalize(y)

    # augment img and mask with same augmentations
    X, y = aug(X, y)

    # denormalize mask to reset to index tensor (req'd for loss func)
    y = denormalize(y).type(torch.int64)

    # remove channel dim from y (req'd for loss func)
    y_squeezed = y[:, 0, :, :].squeeze()

    # plot first batch
    if batch == 0:
        save_dir = os.path.join(train_images_root, f"epoch-{epoch}")
        os.mkdir(save_dir)
        for i in range(config.BATCH_SIZE):
            plot_tensors = {
                "image": sample["image"][i],
                "mask": sample["mask"][i],
                "augmented_image": denormalize(X)[i].cpu(),
                "augmented_mask": y[i].cpu(),
            }
            sample_fname = os.path.join(
                save_dir, f"train_sample-{epoch}.{i}.png"
            )
            plot_from_tensors(plot_tensors, sample_fname, "grid")

    return X, y_squeezed


def train(
    dataloader: DataLoader,
    model: Module,
    loss_fn: Module,
    jaccard: Metric,
    optimizer: Optimizer,
    epoch: int,
):
    num_batches = len(dataloader)
    model.train()
    jaccard.reset()
    train_loss = 0
    for batch, sample in enumerate(dataloader):
        X, y = train_setup(sample, epoch, batch)
        # The following comments provide pseudocode to theoretically filter tiles
        # The problem is that X here is a batch, not a specific image, so it won't work
        # Ideally, we filter before sending the dataset to the dataloader.
        # total_pixels = X.size
        # label_count = torch.sum(X != 0)
        # percentage_cover = (label_count / total_pixels) * 100

        # Filter patches based on weight criteria
        # if percentage_cover <= 1:
        # Skip this sample if weight criteria is not met
        #    continue

        # compute prediction error
        outputs = model(X)
        loss = loss_fn(outputs, y)

        # update jaccard index
        preds = outputs.argmax(dim=1)
        jaccard.update(preds, y)

        # backpropagation
        loss.backward()
        optimizer.step()
        optimizer.zero_grad()

        train_loss += loss.item()
        if batch % 100 == 0:
            loss, current = loss.item(), (batch + 1)
            logging.info(f"loss: {loss:>7f}  [{current:>5d}/{num_batches:>5d}]")
    train_loss /= num_batches
    final_jaccard = jaccard.compute()

    # Need to rename scalars?
    writer.add_scalar("Loss/train", train_loss, epoch)
    writer.add_scalar("IoU/train", final_jaccard, epoch)
    logging.info(f"Jaccard Index: {final_jaccard}")


def test(
    dataloader: DataLoader,
    model: Module,
    loss_fn: Module,
    jaccard: Metric,
    epoch: int,
):
    num_batches = len(dataloader)
    model.eval()
    jaccard.reset()
    test_loss = 0
    with torch.no_grad():
        for batch, sample in enumerate(dataloader):
            X = sample["image"].to(device)
            X = normalize(X)
            y = sample["mask"].to(device)
            y_squeezed = y[:, 0, :, :].squeeze()

            # compute prediction error
            outputs = model(X)
            loss = loss_fn(outputs, y_squeezed)

            # update metric
            preds = outputs.argmax(dim=1)
            jaccard.update(preds, y_squeezed)

            # add test loss to rolling total
            test_loss += loss.item()

            # plot first batch
            if batch == 0:
                save_dir = os.path.join(test_image_root, f"epoch-{epoch}")
                os.mkdir(save_dir)
                for i in range(config.BATCH_SIZE):
                    plot_tensors = {
                        "image": sample["image"][i],
                        "ground_truth": sample["mask"][i],
                        "inference": preds[i].cpu(),
                    }
                    sample_fname = os.path.join(
                        save_dir, f"test_sample-{epoch}.{i}.png"
                    )
                    plot_from_tensors(plot_tensors, sample_fname, "row")
    test_loss /= num_batches
    final_jaccard = jaccard.compute()
    writer.add_scalar("Loss/test", test_loss, epoch)
    writer.add_scalar("IoU/test", final_jaccard, epoch)
    logging.info(
        f"Test Error: \n Jaccard index: {final_jaccard:>7f}, "
        + f"Avg loss: {test_loss:>7f} \n"
    )

    # Now returns test_loss such that it can be compared against previous losses
    return test_loss


# How much the loss needs to drop to reset a plateau
threshold = 0.01

# How many epochs loss needs to plateau before terminating
patience = 5

# Beginning loss
best_loss = None

# How long it's been plateauing
plateau_count = 0

for t in range(config.EPOCHS):
    logging.info(f"Epoch {t + 1}\n-------------------------------")
    train(train_dataloader, model, loss_fn, train_jaccard, optimizer, t + 1)
<<<<<<< HEAD
    test_loss = test(test_dataloader, model, loss_fn, test_jaccard, t + 1)

    # Checks for plateau
    if best_loss is None:
        best_loss = test_loss
    elif test_loss < best_loss - threshold:
        best_loss = test_loss
        plateau_count = 0
    # Potentially add another if clause to plateau check
    # such that if test_loss jumps up again, plateau resets?
    else:
        plateau_count += 1
        if plateau_count >= patience:
            break
print("Done!")
=======
    test(test_dataloader, model, loss_fn, test_jaccard, t + 1)
logging.info("Done!")
>>>>>>> 1a2d41a6
writer.close()


torch.save(model.state_dict(), os.path.join(out_root, "model.pth"))
logging.info(f"Saved PyTorch Model State to {out_root}")<|MERGE_RESOLUTION|>--- conflicted
+++ resolved
@@ -399,7 +399,6 @@
 for t in range(config.EPOCHS):
     logging.info(f"Epoch {t + 1}\n-------------------------------")
     train(train_dataloader, model, loss_fn, train_jaccard, optimizer, t + 1)
-<<<<<<< HEAD
     test_loss = test(test_dataloader, model, loss_fn, test_jaccard, t + 1)
 
     # Checks for plateau
@@ -415,10 +414,6 @@
         if plateau_count >= patience:
             break
 print("Done!")
-=======
-    test(test_dataloader, model, loss_fn, test_jaccard, t + 1)
-logging.info("Done!")
->>>>>>> 1a2d41a6
 writer.close()
 
 
