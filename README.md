--- conflicted
+++ resolved
@@ -147,8 +147,5 @@
 - Spencer Ellis - sjne@uchicago.edu
 - Tamami Tamura - tamamitamura@uchicago.edu
 - Mingyan Wang - mingyan@uchicago.edu
-<<<<<<< HEAD
-- Grey Xu - greyxu@uchicago.edu
-=======
 - Miao Li - mli628@uchicago.edu
->>>>>>> 2b3f27cb
+- Grey Xu - greyxu@uchicago.edu