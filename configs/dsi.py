--- conflicted
+++ resolved
@@ -59,12 +59,12 @@
     # 6,  # Channel Shuffle
     # 7,  # Gamma
 ]
-<<<<<<< HEAD
 
 # Augmentation
 ROTATION_DEGREES = 360
 COLOR_CONTRAST = 0.2
 COLOR_BRIGHTNESS = 0.2
+RESIZED_CROP_SIZE = ((PATCH_SIZE, PATCH_SIZE),)
 GAUSSIAN_NOISE_PROB = 0.2
 GAUSSIAN_NOISE_STD = 0.05
 GAUSSIAN_BLUR_SIGMA = (0.1, 2.0)
@@ -76,22 +76,6 @@
 GAMMA = (0.8, 1.2)
 
 
-=======
-AUG_PARAMS = {
-    "rotation_degrees": 360,
-    "resized_crop_size": (PATCH_SIZE, PATCH_SIZE),
-    "contrast_limit": 0.2,
-    "brightness_limit": 0.2,
-    "gaussian_noise_prob": 0.2,
-    "gaussian_noise_std": 0.05,
-    "gaussian_blur_sigma": (0.1, 2.0),
-    "plasma_roughness": (0.0, 0.2),
-    "saturation_limit": 0.1,
-    "shadow_intensity": (-0.05, 0.0),
-    "shade_quantity": (0.0, 0.05),
-    "gamma": (0.8, 1.2),
-}
->>>>>>> af1d41f7
 SPATIAL_AUG_MODE = "all"  # all or random
 COLOR_AUG_MODE = "random"  # all or random
 
