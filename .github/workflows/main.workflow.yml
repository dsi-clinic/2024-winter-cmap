--- conflicted
+++ resolved
@@ -31,8 +31,4 @@
           python -m pip install --upgrade pip
           if [ -f requirements.txt ]; then pip install -r requirements.txt; fi
       - name: Lint with pre-commit
-<<<<<<< HEAD
         uses: pre-commit/action@v3.0.0
-=======
-        uses: pre-commit/action@v3.0.0
->>>>>>> e3cf751b
